[project]
name = "mix002"
version = "0.0.1"
description = "Smart topic classification"
readme = "README.md"
requires-python = ">=3.12"
dependencies = [
    "datasets>=4.0.0",
    "matplotlib>=3.10.3",
    "mlflow>=3.1.4",
    "numpy>=2.3.2",
    "pandas>=2.3.1",
    "pydantic-settings>=2.10.1",
    "pyyaml>=6.0.2",
    "scikit-learn>=1.6.1",
    "seaborn>=0.13.2",
    "sentence-transformers>=5.1.0",
    "streamlit>=1.47.1",
    "torch==2.6.0",
    "torchaudio==2.6.0",
    "torchvision==0.21.0",
    "sentence-transformers",
    "nltk",
    "imbalanced-learn",
    "faiss-cpu>=1.7.4", # or "faiss-gpu" for GPU support
    # "faiss-gpu==1.7.2"
<<<<<<< HEAD
    "googletrans>=4.0.2",
=======
    "xgboost>=3.0.4",
    "catboost>=1.2.8",
    "lightgbm>=4.6.0",
>>>>>>> fa674029
]


[dependency-groups]
dev = [
    "ruff>=0.12.4",
]
[build-system]
requires = ["uv_build>=0.8.14,<0.9.0"]
build-backend = "uv_build"

[tool.uv.build-backend]
module-name = "src"
module-root = ""

[tool.uv.sources]
torch = [
  { index = "pytorch-cu124", marker = "sys_platform == 'linux' or sys_platform == 'win32'" },
]
torchaudio = [
  { index = "pytorch-cu124", marker = "sys_platform == 'linux' or sys_platform == 'win32'" },
]
torchvision = [
  { index = "pytorch-cu124", marker = "sys_platform == 'linux' or sys_platform == 'win32'" },
]

[[tool.uv.index]]
name = "pytorch-cu124"
url = "https://download.pytorch.org/whl/cu124"
explicit = true

[tool.ruff]
line-length = 100
target-version = "py312"
#exclude = ["notebooks/*"]

#[tool.setuptools.packages.find]
#where = ["src", "scripts"]<|MERGE_RESOLUTION|>--- conflicted
+++ resolved
@@ -24,13 +24,10 @@
     "imbalanced-learn",
     "faiss-cpu>=1.7.4", # or "faiss-gpu" for GPU support
     # "faiss-gpu==1.7.2"
-<<<<<<< HEAD
-    "googletrans>=4.0.2",
-=======
     "xgboost>=3.0.4",
     "catboost>=1.2.8",
     "lightgbm>=4.6.0",
->>>>>>> fa674029
+    "googletrans>=4.0.2",
 ]
 
 
