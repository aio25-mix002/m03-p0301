--- conflicted
+++ resolved
@@ -405,7 +405,6 @@
 
 
 def plot_confusion_matrix(y_true, y_pred):
-<<<<<<< HEAD
   cm = confusion_matrix(y_true, y_pred)
   cm_normalized = cm.astype('float') / cm.sum(axis = 1)[:,np.newaxis]
   labels = np.unique(y_true)
@@ -421,33 +420,6 @@
   plt.ylabel('True Label')
   plt.tight_layout()
   st.pyplot(fig)
-=======
-    cm = confusion_matrix(y_true, y_pred)
-    cm_normalized = cm.astype("float") / cm.sum(axis=1)[:, np.newaxis]
-    labels = np.unique(y_true)
-    annotations = np.empty_like(cm).astype(str)
-    for i in range(cm.shape[0]):
-        for j in range(cm.shape[1]):
-            raw = cm[i, j]
-            norm = cm_normalized[i, j]
-            annotations[i, j] = f"{raw}\n{norm:.2%}"
-    fig = plt.figure(figsize=(6, 4))
-    sns.heatmap(
-        cm,
-        annot=annotations,
-        fmt="",
-        cmap="Blues",
-        xticklabels=labels,
-        yticklabels=labels,
-        cbar=False,
-        linewidths=1,
-        linecolor="black",
-    )
-    plt.xlabel("Predicted Label")
-    plt.ylabel("True Label")
-    plt.tight_layout()
-    st.pyplot(fig)
->>>>>>> 3a3e7af1
 
 
 st.title("Model Experiments")
