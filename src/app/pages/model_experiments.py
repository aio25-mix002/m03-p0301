<<<<<<< HEAD
"""
Streamlit page for training and evaluating classification models on arXiv
abstracts.  Users can choose the type of text vectorisation (Bag‑of‑Words or
TF‑IDF), the classification algorithm (K‑Nearest Neighbours, Decision Tree,
Naive Bayes or Logistic Regression) and the method for handling class
imbalance.  The page splits the preprocessed data into training and testing
subsets, optionally performs oversampling or computes class weights, trains
the chosen model and displays the accuracy, classification report and a
confusion matrix.  Trained models and vectorisers are stored in
``st.session_state`` for reuse on the Live Prediction page.
"""

import streamlit as st
import pandas as pd
import numpy as np
from modeling.data import dataset_loader
from sklearn.model_selection import train_test_split
from sklearn.feature_extraction.text import CountVectorizer, TfidfVectorizer
from sklearn.decomposition import TruncatedSVD
from sklearn.pipeline import make_pipeline
try:
    # Optional import for embedding vectoriser
    from modeling.data.embedding_vectorizer import EmbeddingVectorizer
except ImportError:
    EmbeddingVectorizer = None  # type: ignore[misc]
from sklearn.neighbors import KNeighborsClassifier
from sklearn.tree import DecisionTreeClassifier
from sklearn.naive_bayes import MultinomialNB
from sklearn.linear_model import LogisticRegression
from sklearn.metrics import (
    accuracy_score,
    classification_report,
    confusion_matrix,
    f1_score,
    roc_auc_score,
    silhouette_score,
    davies_bouldin_score,
)
from sklearn.utils.class_weight import compute_class_weight
from sklearn.utils import resample
from sklearn.cluster import KMeans

# Optional imports for advanced oversampling techniques
try:
    from imblearn.over_sampling import SMOTE, ADASYN  # type: ignore[attr-defined]
except ImportError:  # pragma: no cover
    SMOTE = None  # type: ignore[assignment]
    ADASYN = None  # type: ignore[assignment]
import seaborn as sns
import matplotlib.pyplot as plt
import joblib
import os
import hashlib


@st.cache_data(show_spinner=True)
def load_preprocessed_dataframe(
    balanced: bool = False, *, advanced: bool = False
) -> pd.DataFrame:
    """
    Load and preprocess the dataset, returning a DataFrame with two columns:
    ``text`` and ``label``.  If ``balanced`` is True, a balanced subset of
    samples is extracted such that each category has equal representation.
    If ``advanced`` is True, the advanced preprocessing pipeline is applied
    (stopword removal, lemmatisation/stemming, rare word filtering, bigram
    detection).  Otherwise basic preprocessing is used.

    Parameters
    ----------
    balanced : bool, optional
        Whether to balance the dataset via oversampling/undersampling.
    advanced : bool, optional
        Whether to apply advanced preprocessing.  Defaults to False (basic).

    Returns
    -------
    pd.DataFrame
        A DataFrame with ``text`` and ``label`` columns.
    """
    data = dataset_loader.load_data()
    if balanced:
        raw_samples = dataset_loader.extract_balanced_samples(data)
    else:
        raw_samples = dataset_loader.extract_samples(data)
    if advanced:
        processed = dataset_loader.transform_data_advanced(raw_samples)
    else:
        processed = dataset_loader.transform_data(raw_samples)
    return pd.DataFrame([{"text": item.text, "label": item.label} for item in processed])


# -----------------------------------------------------------------------------
# Back translation data loader
# -----------------------------------------------------------------------------

@st.cache_data(show_spinner=True)
def load_backtranslated_dataframe(file_path: str) -> pd.DataFrame:
    """
    Load a back‑translated balanced dataset from a CSV file.  The CSV file must
    contain two columns: ``text`` and ``label``.  The returned DataFrame
    includes these columns for downstream processing.

    Parameters
    ----------
    file_path : str
        Path to the CSV file containing back‑translated data.

    Returns
    -------
    pd.DataFrame
        DataFrame with ``text`` and ``label`` columns.
    """
    try:
        df_bt = pd.read_csv(file_path)
        # Ensure only the expected columns are kept
        return df_bt[["text", "label"]]
    except FileNotFoundError:
        st.error(
            f"Không tìm thấy file back translation tại {file_path}. "
            "Vui lòng tải file CSV đã xử lý vào đường dẫn này."
        )
        return pd.DataFrame(columns=["text", "label"])


def get_vectoriser(method: str):
    """Return a vectoriser instance based on the chosen method."""
    if method == "Bag‑of‑Words (BoW)":
        return CountVectorizer(max_features=5000, stop_words="english")
    elif method == "TF‑IDF":
        return TfidfVectorizer(max_features=5000, stop_words="english")
    elif method == "Embeddings (LSA)":
        # Latent Semantic Analysis (LSA) using truncated SVD on top of TF‑IDF.
        # The recommended dimensionality for LSA is around 100 components
        # according to the scikit‑learn documentation【574126161724658†L670-L704】.
        # We construct a Pipeline so that ``fit_transform`` and ``transform``
        # automatically perform both the TF‑IDF vectorisation and the SVD
        # projection.  The Pipeline behaves like a standard vectoriser.
        tfidf = TfidfVectorizer(max_features=5000, stop_words="english")
        svd = TruncatedSVD(n_components=100, random_state=42)
        return make_pipeline(tfidf, svd)
    elif method == "Sentence Embeddings (E5)":
        # Use a pre‑trained sentence transformer to compute dense embeddings.
        # Instantiation is wrapped in a try/except because EmbeddingVectorizer
        # will raise an ImportError if `sentence_transformers` is missing.
        if EmbeddingVectorizer is None:
            return None
        try:
            return EmbeddingVectorizer()
        except ImportError:
            return None
    elif method == "Fusion (TF‑IDF + LSA)":
        # Combine TF‑IDF and LSA representations by concatenating their feature
        # vectors.  We build two pipelines: one for TF‑IDF and one for LSA (TF‑IDF
        # followed by TruncatedSVD), then use a custom wrapper to produce a
        # concatenated feature matrix.  Since scikit‑learn's FeatureUnion can
        # handle this seamlessly with sparse matrices, we use it here.  Note
        # that this representation may have higher dimensionality than either
        # individual method.
        from sklearn.pipeline import FeatureUnion

        tfidf = TfidfVectorizer(max_features=5000, stop_words="english")
        lsa = make_pipeline(
            TfidfVectorizer(max_features=5000, stop_words="english"),
            TruncatedSVD(n_components=100, random_state=42),
        )
        return FeatureUnion([
            ("tfidf", tfidf),
            ("lsa", lsa),
        ])
    else:
        raise ValueError(f"Unknown vectorisation method: {method}")


# -----------------------------------------------------------------------------
# Model caching
# -----------------------------------------------------------------------------
def get_model_filename(
    imb_opt: str,
    vec_opt: str,
    model_opt: str,
    params: dict,
) -> str:
    """
    Construct a deterministic filename for a trained model and vectoriser
    corresponding to the given configuration.  The filename incorporates a
    hash of the configuration to avoid collisions and preserve reproducibility.

    Parameters
    ----------
    imb_opt : str
        Selected imbalance handling strategy.
    vec_opt : str
        Selected vectorisation method.
    model_opt : str
        Selected classification model.
    params : dict
        Hyperparameters for the model.

    Returns
    -------
    str
        Absolute path to the file where the model should be saved.
    """
    # Create a unique key from configuration components
    key = f"{imb_opt}_{vec_opt}_{model_opt}_{sorted(params.items())}"
    digest = hashlib.md5(key.encode()).hexdigest()
    # Determine the artifacts directory relative to the project root
    artifacts_dir = os.path.normpath(
        os.path.join(os.path.dirname(__file__), "..", "..", "..", "artifacts")
    )
    os.makedirs(artifacts_dir, exist_ok=True)
    filename = f"model_{digest}.pkl"
    return os.path.join(artifacts_dir, filename)


def fit_vectoriser(vectoriser, train_texts, test_texts):
    """
    Fit the vectoriser on the training text and transform both training and test
    sets.  Returns (X_train, X_test).
    """
    X_train = vectoriser.fit_transform(train_texts)
    X_test = vectoriser.transform(test_texts)
    return X_train, X_test


def train_model(
    model_name: str,
    X_train,
    y_train,
    params: dict,
    class_weight: dict | str | None = None,
    sample_weight: np.ndarray | None = None,
) -> object:
    """
    Initialise and train a model according to the selected name.  The parameter
    dictionary may include hyperparameters such as ``n_neighbors`` for KNN or
    ``max_depth`` for Decision Tree.  Models are fitted on the provided
    training data.  Additional arguments ``class_weight`` and ``sample_weight``
    allow the caller to handle imbalanced datasets via cost‑sensitive learning or
    per‑sample weighting.  For MultinomialNB the input must be dense when using
    sparse matrices for certain operations.

    Returns the trained model instance.
    """
    if model_name == "K‑Nearest Neighbours (KNN)":
        n_neighbors = params.get("n_neighbors", 5)
        weighted = params.get("weighted", False)
        weight_type = "distance" if weighted else "uniform"
        model = KNeighborsClassifier(n_neighbors=n_neighbors, weights=weight_type)
        # KNN does not support class_weight or sample_weight during fitting.
        model.fit(X_train, y_train)
    elif model_name == "Decision Tree":
        max_depth = params.get("max_depth")
        min_samples_leaf = params.get("min_samples_leaf", 1)
        ccp_alpha = params.get("ccp_alpha", 0.0)
        model = DecisionTreeClassifier(
            random_state=42,
            max_depth=max_depth,
            min_samples_leaf=min_samples_leaf,
            ccp_alpha=ccp_alpha,
            class_weight=class_weight,
        )
        if sample_weight is not None:
            model.fit(X_train, y_train, sample_weight=sample_weight)
        else:
            model.fit(X_train, y_train)
    elif model_name == "Naive Bayes":
        # Use MultinomialNB for text data to better handle frequency counts.  This
        # classifier supports class/sample weights via the ``sample_weight`` parameter.
        model = MultinomialNB()
        dense_train = X_train.toarray() if hasattr(X_train, "toarray") else X_train
        if sample_weight is not None:
            model.fit(dense_train, y_train, sample_weight=sample_weight)
        else:
            model.fit(dense_train, y_train)
    else:  # Logistic Regression
        model = LogisticRegression(max_iter=1000, class_weight=class_weight)
        if sample_weight is not None:
            model.fit(X_train, y_train, sample_weight=sample_weight)
        else:
            model.fit(X_train, y_train)
    return model


def evaluate_model(model, model_name: str, X_test, y_test):
    """
    Predict on the test data and compute accuracy, classification report and
    confusion matrix.  Handles dense conversion for MultinomialNB.
    """
    if model_name == "Naive Bayes" and hasattr(X_test, "toarray"):
        y_pred = model.predict(X_test.toarray())
    else:
        y_pred = model.predict(X_test)

    accuracy = accuracy_score(y_test, y_pred)
    report = classification_report(y_test, y_pred, output_dict=True)
    cm = confusion_matrix(y_test, y_pred)
    # Compute macro F1 score
    try:
        f1 = f1_score(y_test, y_pred, average="macro")
    except Exception:
        f1 = None
    # Compute ROC‑AUC (macro) if the model exposes predict_proba
    auc = None
    try:
        if hasattr(model, "predict_proba"):
            proba = model.predict_proba(X_test if model_name != "Naive Bayes" else X_test.toarray())
            # Binarise y_test
            from sklearn.preprocessing import label_binarize
            classes = np.unique(y_test)
            y_bin = label_binarize(y_test, classes=classes)
            auc = roc_auc_score(y_bin, proba, average="macro", multi_class="ovo")
    except Exception:
        auc = None
    return y_pred, accuracy, report, cm, f1, auc


st.title("Model Experiments")
st.write(
    "Chọn phương pháp mã hóa, phương pháp xử lý mất cân bằng và mô hình phân loại, "
    "sau đó nhấn **Huấn luyện** để đánh giá hiệu suất mô hình trên tập dữ liệu đã tiền xử lý."
)

# Select imbalance handling strategy
imbalance_option = st.selectbox(
    "Phương pháp xử lý dữ liệu mất cân bằng",
    options=[
        "Không xử lý (giữ nguyên)",
        "Cân bằng mẫu (chọn đều mỗi lớp)",
        "Oversampling ngẫu nhiên",
        "Class weighting (trọng số)"
        ,
        "SMOTE",
        "ADASYN",
        "Back translation"
    ],
    index=0,
)

# Choose preprocessing level
preprocessing_option = st.radio(
    "Phương pháp tiền xử lý",
    options=["Cơ bản", "Nâng cao"],
    index=0,
    help=(
        "Chọn 'Nâng cao' để áp dụng lọc stopwords, lemmatisation/stemming, "
        "lọc từ hiếm và phát hiện cụm từ."
    ),
)

# Load the appropriate dataset based on the imbalance handling strategy and preprocessing option.
df_train: pd.DataFrame | None = None
df_test: pd.DataFrame | None = None
if imbalance_option == "Back translation":
    # For back translation, we expect pre‑split CSV files containing the augmented
    # training set and the untouched test set.  These files should reside in the
    # ``data`` directory at the project root.  Users can adjust the paths as needed.
    train_csv = os.path.normpath(
        os.path.join(
            os.path.dirname(__file__),
            "..",
            "..",
            "..",
            "data",
            "arxiv_train_augmented.csv",
        )
    )
    test_csv = os.path.normpath(
        os.path.join(
            os.path.dirname(__file__),
            "..",
            "..",
            "..",
            "data",
            "arxiv_test_untouched.csv",
        )
    )
    # Load the pre‑split datasets.  Advanced preprocessing is not applied on these
    # files because they have already been generated externally.  If you wish
    # to apply additional cleaning, you could call transform_data_advanced here.
    df_train, df_test = dataset_loader.load_augmented_back_translation(train_csv, test_csv)
    df = None  # placeholder to signal that pre‑split frames are used
else:
    df = load_preprocessed_dataframe(
        balanced=(imbalance_option == "Cân bằng mẫu (chọn đều mỗi lớp)"),
        advanced=(preprocessing_option == "Nâng cao"),
    )
    df_train = df
    df_test = None

if (df is not None and df.empty) or (df is None and (df_train is None or df_train.empty)):
    st.warning("Không thể tải dữ liệu. Hãy kiểm tra đường dẫn đến file hoặc kết nối Internet.")
else:
    # UI controls for vectoriser and model selection
    vectoriser_option = st.selectbox(
        "Phương pháp mã hóa văn bản",
        options=[
            "Bag‑of‑Words (BoW)",
            "TF‑IDF",
            "Embeddings (LSA)",
            "Sentence Embeddings (E5)",
            "Fusion (TF‑IDF + LSA)"
        ],
        index=1,
    )
    model_option = st.selectbox(
        "Thuật toán phân loại",
        options=[
            "K‑Nearest Neighbours (KNN)",
            "Decision Tree",
            "Naive Bayes",
            "Logistic Regression",
            "K‑Means Clustering",
        ],
    )

    # Hyperparameter inputs
    params: dict[str, int | float | bool | None] = {}
    # KNN hyperparameters
    if model_option == "K‑Nearest Neighbours (KNN)":
        params["n_neighbors"] = st.slider(
            "Số láng giềng (k)", min_value=1, max_value=15, value=5
        )
        params["weighted"] = st.checkbox(
            "Sử dụng trọng số khoảng cách (Weighted KNN)", value=False
        )
    # Decision Tree hyperparameters
    elif model_option == "Decision Tree":
        params["max_depth"] = st.slider(
            "Độ sâu tối đa của cây (None = không giới hạn)", min_value=1, max_value=20, value=10
        )
        params["min_samples_leaf"] = st.slider(
            "Số mẫu tối thiểu ở lá", min_value=1, max_value=10, value=1
        )
        params["ccp_alpha"] = st.number_input(
            "Giá trị ccp_alpha (cắt tỉa); 0 = không cắt", min_value=0.0, max_value=0.05, value=0.0, step=0.005
        )
    # K‑Means hyperparameters
    elif model_option == "K‑Means Clustering":
        params["n_clusters"] = st.slider(
            "Số cụm (k)", min_value=2, max_value=10, value=5
        )

    if st.button("Huấn luyện"):
        # Determine training and testing sets.  If ``df_train`` and ``df_test`` are
        # provided (Back translation), use them directly; otherwise split ``df``.
        if df is None and df_train is not None and df_test is not None:
            X_train_text = df_train["text"]
            y_train = df_train["label"]
            X_test_text = df_test["text"]
            y_test = df_test["label"]
        else:
            X_train_text, X_test_text, y_train, y_test = train_test_split(
                df["text"], df["label"], test_size=0.2, random_state=42, stratify=df["label"]
            )

        # If random oversampling is selected and not using pre‑split back translation,
        # oversample the training set prior to vectorisation
        if imbalance_option == "Oversampling ngẫu nhiên" and not (df is None and df_train is not None):
            train_df = pd.DataFrame({"text": X_train_text, "label": y_train}).reset_index(drop=True)
            class_counts = train_df["label"].value_counts()
            max_count = class_counts.max()
            balanced_frames = []
            for label, group in train_df.groupby("label"):
                if len(group) < max_count:
                    sampled = resample(
                        group,
                        replace=True,
                        n_samples=max_count,
                        random_state=42,
                    )
                else:
                    sampled = group
                balanced_frames.append(sampled)
            balanced_train_df = (
                pd.concat(balanced_frames)
                .sample(frac=1, random_state=42)
                .reset_index(drop=True)
            )
            X_train_text = balanced_train_df["text"]
            y_train = balanced_train_df["label"]

        # Determine the cache filename for the current configuration.  If a model
        # has already been trained with the same imbalance handling, vectorisation
        # method, classification algorithm and hyperparameters, it will be reused.
        model_file = get_model_filename(
            imbalance_option, vectoriser_option, model_option, params
        )

        # Handle the special case of K‑Means clustering separately
        if model_option == "K‑Means Clustering":
            # K‑Means is unsupervised; we cluster the entire training set (after balancing if applicable)
            vectoriser = get_vectoriser(vectoriser_option)
            if vectoriser is None:
                st.error(
                    "Không tìm thấy thư viện `sentence_transformers`. Vui lòng cài đặt\n"
                    "thư viện này hoặc chọn một phương pháp mã hóa khác."
                )
                st.stop()
            # Fit the vectoriser on all available text (train + test if back translation)
            if df is not None:
                texts_for_clustering = df["text"]
                labels_for_clustering = df["label"]
            else:
                # Use concatenated train and test sets
                texts_for_clustering = pd.concat([df_train["text"], df_test["text"]], ignore_index=True)
                labels_for_clustering = pd.concat([df_train["label"], df_test["label"]], ignore_index=True)
            X_all_vec = vectoriser.fit_transform(texts_for_clustering)
            # Determine number of clusters
            n_clusters = params.get("n_clusters", 5)
            kmeans = KMeans(n_clusters=n_clusters, random_state=42)
            cluster_labels = kmeans.fit_predict(X_all_vec)
            # Compute clustering metrics if possible
            silhouette = None
            db_score = None
            try:
                if n_clusters > 1:
                    silhouette = silhouette_score(X_all_vec, cluster_labels)
                    db_score = davies_bouldin_score(X_all_vec.toarray() if hasattr(X_all_vec, "toarray") else X_all_vec, cluster_labels)
            except Exception:
                pass
            st.write(f"**Số cụm:** {n_clusters}")
            if silhouette is not None:
                st.write(f"**Silhouette Score:** {silhouette:.3f}")
            if db_score is not None:
                st.write(f"**Davies–Bouldin Index:** {db_score:.3f}")
            # Display distribution of clusters and true labels
            cluster_df = pd.DataFrame({"cluster": cluster_labels, "label": labels_for_clustering})
            st.subheader("Phân bố nhãn theo cụm")
            cluster_counts = cluster_df.groupby(["cluster", "label"]).size().unstack(fill_value=0)
            st.dataframe(cluster_counts)
            # Save clusterer and vectoriser for potential reuse (optional)
            joblib.dump({"vectorizer": vectoriser, "model": kmeans}, model_file)
            st.session_state["vectorizer"] = vectoriser
            st.session_state["model"] = kmeans
            # Persist metadata for use on the Live Prediction page.  These entries
            # allow us to display which model, vectorisation method and imbalance
            # strategy were used during training.  Without setting these values,
            # the Live Prediction page cannot provide contextual information.
            st.session_state["model_name"] = model_option
            st.session_state["vectoriser_name"] = vectoriser_option
            st.session_state["imbalance_option"] = imbalance_option
        else:
            # Classification pipeline
            # Attempt to load a cached model and vectoriser
            if os.path.exists(model_file):
                saved = joblib.load(model_file)
                vectoriser = saved["vectorizer"]
                model = saved["model"]
                st.success("Đã tải mô hình từ file cache, bỏ qua bước huấn luyện.")
                X_train_vec = vectoriser.transform(X_train_text)
                X_test_vec = vectoriser.transform(X_test_text)
            else:
                # Select vectoriser
                vectoriser = get_vectoriser(vectoriser_option)
                if vectoriser is None:
                    st.error(
                        "Không tìm thấy thư viện `sentence_transformers`. Vui lòng cài đặt\n"
                        "thư viện này hoặc chọn một phương pháp mã hóa khác."
                    )
                    st.stop()
                # Vectorise text
                X_train_vec, X_test_vec = fit_vectoriser(vectoriser, X_train_text, X_test_text)

                # Apply feature‑space oversampling methods
                if imbalance_option == "SMOTE":
                    if SMOTE is None:
                        st.error(
                            "Thuật toán SMOTE yêu cầu cài đặt thư viện imbalanced‑learn. "
                            "Vui lòng cài đặt gói `imbalanced-learn` để sử dụng tính năng này."
                        )
                        st.stop()
                    sm = SMOTE(random_state=42)
                    X_array = X_train_vec.toarray() if hasattr(X_train_vec, "toarray") else X_train_vec
                    X_array, y_train = sm.fit_resample(X_array, y_train)
                    X_train_vec = X_array
                elif imbalance_option == "ADASYN":
                    if ADASYN is None:
                        st.error(
                            "Thuật toán ADASYN yêu cầu cài đặt thư viện imbalanced‑learn. "
                            "Vui lòng cài đặt gói `imbalanced-learn` để sử dụng tính năng này."
                        )
                        st.stop()
                    ada = ADASYN(random_state=42)
                    X_array = X_train_vec.toarray() if hasattr(X_train_vec, "toarray") else X_train_vec
                    X_array, y_train = ada.fit_resample(X_array, y_train)
                    X_train_vec = X_array

                # Prepare class/sample weights
                class_weights: dict[str, float] | str | None = None
                sample_weights: np.ndarray | None = None
                if imbalance_option == "Class weighting (trọng số)":
                    unique_classes = np.unique(y_train)
                    weights = compute_class_weight(
                        class_weight="balanced", classes=unique_classes, y=y_train
                    )
                    class_weights = {cls: wt for cls, wt in zip(unique_classes, weights)}
                    sample_weights = np.array([class_weights[label] for label in y_train])

                # Train model
                model = train_model(
                    model_option,
                    X_train_vec,
                    y_train,
                    params,
                    class_weight=class_weights,
                    sample_weight=sample_weights,
                )

                # Save model and vectoriser
                joblib.dump({"vectorizer": vectoriser, "model": model}, model_file)
                st.info(f"Mô hình và vectoriser đã được lưu ở {model_file}")

            # Evaluate model
            y_pred, accuracy, report, cm, f1, auc = evaluate_model(model, model_option, X_test_vec, y_test)
            st.write(f"**Độ chính xác:** {accuracy:.2%}")
            if f1 is not None:
                st.write(f"**F1 macro:** {f1:.2f}")
            if auc is not None:
                st.write(f"**ROC‑AUC macro:** {auc:.2f}")
            # Classification report
            rep_df = pd.DataFrame(report).transpose()
            st.subheader("Báo cáo phân loại")
            st.dataframe(
                rep_df.style.format(
                    {"precision": "{:.2f}", "recall": "{:.2f}", "f1-score": "{:.2f}", "support": "{:.0f}"}
                )
            )
            # Confusion matrix
            st.subheader("Confusion Matrix")
            fig, ax = plt.subplots(figsize=(6, 4))
            labels_unique = np.unique(list(y_test))
            sns.heatmap(
                cm,
                annot=True,
                fmt="d",
                cmap="Blues",
                xticklabels=labels_unique,
                yticklabels=labels_unique,
                cbar=False,
                ax=ax,
            )
            ax.set_xlabel("Predicted Label")
            ax.set_ylabel("True Label")
            st.pyplot(fig)
            # Save objects for live prediction
            st.session_state["vectorizer"] = vectoriser
            st.session_state["model"] = model
            # Persist metadata for use on the Live Prediction page.  This
            # information is helpful for display and simple explainability.
            st.session_state["model_name"] = model_option
            st.session_state["vectoriser_name"] = vectoriser_option
            st.session_state["imbalance_option"] = imbalance_option
=======
import os
from numpy import ndarray
from src.modeling.models.classifier.decision_tree_classifier import (
    DecisionTreeClassifier,
)
from src.modeling.models.classifier.gaussian_nb_classifier import GaussianNBClassifier
from src.modeling.models.classifier.kmeans_classifier import KmeansClassifier
from src.modeling.models.classifier.knn_classifier import KnnClassifier
from src.modeling.visualization.plot_metrics import plot_confusion_matrix
from src.app.states.app_state import get_app_state
from src.modeling.models.text_encoder.bagofword_text_vectorizer import (
    BagOfWordTextVectorizer,
)
from src.modeling.models.text_encoder.tfidf_text_vectorizer import TfidfTextVectorizer
from src.modeling.models.text_encoder.wordembedding_encoder import (
    WordEmbeddingTextVectorizer,
)
from src.app.services import dataset_service
import streamlit as st
from src.configuration.configuration_manager import ConfigurationManager
import matplotlib.pyplot as plt

SETTINGS = ConfigurationManager.load()
app_state = get_app_state()

st.title("Model Experiments")
# IF we haven't run the sampling we should run it first
if not app_state.sampling_result:
    st.warning("Please run the sampling first.")
    st.stop()


# Init vectorizer
vectorizer_collection = [
    BagOfWordTextVectorizer(),
    TfidfTextVectorizer(),
    WordEmbeddingTextVectorizer(),
]

# Init classifier
classifier_collection = [
    KmeansClassifier(
        n_clusters=len(app_state.sampling_data_information.toplevel_topics)
    ),
    KnnClassifier(n_neighbors=5),
    DecisionTreeClassifier(),
    GaussianNBClassifier(),
]

with st.expander("Sampling Information"):
    st.write(f"Last updated at: {app_state.sampling_updated_at}")
    st.write(f"Number of samples: {len(app_state.sampling_result):,}")
    st.write(
        f"Number of top-level topics: {len(app_state.sampling_data_information.toplevel_topics):,}"
    )
    st.write(f"Number of topics: {len(app_state.sampling_data_information.topics):,}")

    for index, topicname in enumerate(
        app_state.sampling_data_information.toplevel_topics
    ):
        topic_info = app_state.sampling_data_information.toplevel_topics[topicname]
        st.write(f"[{index + 1}] {topicname}: {topic_info.sample_count} samples")

# Show run button
if st.button(
    "Run Experiments", type="primary", use_container_width=True, key="run_experiments"
):
    # [1] Preprocess data
    st.markdown("##### [1] Preprocessing")
    preprocessed_samples, preprocessed_metadata = dataset_service.transform_data(
        app_state.sampling_result
    )
    st.write("Preprocessing complete.")

    # [2] Run test split
    st.markdown("##### [2] Train/Test Split")
    x_train, x_test, y_train, y_test = dataset_service.split_dataset(
        preprocessed_samples, preprocessed_metadata
    )
    st.metric("Training samples", len(x_train))
    st.metric("Test samples", len(x_test))

    # [3] Vectorize dataset
    st.markdown("##### [3] Vectorization")
    vector_results: dict[str, dict[str, ndarray]] = (
        {}
    )  # {vectorizer_name: {split_name: ndarray}}
    for vectorizer in vectorizer_collection:
        vectorizer_name = vectorizer.__class__.__name__
        vector_results[vectorizer_name] = {}
        with st.spinner(f"Running {vectorizer_name}..."):
            # X Train
            vector_results[vectorizer_name]["x_train"] = vectorizer.fit_transform(
                x_train
            )
            st.write(
                f"Shape of {vectorizer_name} (X Train): {vector_results[vectorizer_name]['x_train'].shape}"
            )

            # X Test
            vector_results[vectorizer_name]["x_test"] = vectorizer.transform(x_test)
            st.write(
                f"Shape of {vectorizer_name} (X Test): {vector_results[vectorizer_name]['x_test'].shape}"
            )

    # [4] Train Models
    st.markdown("##### [4] Train Models")

    cm_figures: list[plt.Figure] = []
    for classifier in classifier_collection:
        classifier_name = classifier.__class__.__name__
        st.markdown(f"###### {classifier_name}...")
        for vectorizer in vectorizer_collection:
            vectorizer_name = vectorizer.__class__.__name__
            report_dir = (
                f"{SETTINGS.data.experiments_dir}/{classifier_name}_{vectorizer_name}"
            )
            os.makedirs(report_dir, exist_ok=True)

            y_pred, accuracy, train_report = classifier.train_test(
                vector_results[vectorizer_name]["x_train"],
                y_train,
                vector_results[vectorizer_name]["x_test"],
                y_test,
                preprocessed_metadata,
            )

            st.write(
                f"Accuracy for {classifier_name} with {vectorizer_name}:  {accuracy:.4f}"
            )
            fig = plot_confusion_matrix(
                y_test,
                y_pred,
                preprocessed_metadata.sorted_labels,
                f"{classifier_name} Confusion Matrix ({vectorizer_name})",
                save_path=f"{report_dir}/confusion_matrix.png",
            )
            cm_figures.append(fig)

    num_columns = 3 if len(cm_figures) >= 3 else len(cm_figures)
    columns = st.columns(num_columns)
    for idx, fig in enumerate(cm_figures):
        with columns[idx % num_columns]:
            st.pyplot(fig)
>>>>>>> fcd89584
<|MERGE_RESOLUTION|>--- conflicted
+++ resolved
@@ -1,4 +1,21 @@
-<<<<<<< HEAD
+import os
+from numpy import ndarray
+from src.modeling.models.classifier.decision_tree_classifier import (
+    DecisionTreeClassifier,
+)
+from src.modeling.models.classifier.gaussian_nb_classifier import GaussianNBClassifier
+from src.modeling.models.classifier.kmeans_classifier import KmeansClassifier
+from src.modeling.models.classifier.knn_classifier import KnnClassifier
+from src.modeling.visualization.plot_metrics import plot_confusion_matrix
+from src.app.states.app_state import get_app_state
+from src.modeling.models.text_encoder.bagofword_text_vectorizer import (
+    BagOfWordTextVectorizer,
+)
+from src.modeling.models.text_encoder.tfidf_text_vectorizer import TfidfTextVectorizer
+from src.modeling.models.text_encoder.wordembedding_encoder import (
+    WordEmbeddingTextVectorizer,
+)
+from src.app.services import dataset_service
 """
 Streamlit page for training and evaluating classification models on arXiv
 abstracts.  Users can choose the type of text vectorisation (Bag‑of‑Words or
@@ -12,6 +29,11 @@
 """
 
 import streamlit as st
+from src.configuration.configuration_manager import ConfigurationManager
+import matplotlib.pyplot as plt
+
+SETTINGS = ConfigurationManager.load()
+app_state = get_app_state()
 import pandas as pd
 import numpy as np
 from modeling.data import dataset_loader
@@ -317,484 +339,4 @@
 
 
 st.title("Model Experiments")
-st.write(
-    "Chọn phương pháp mã hóa, phương pháp xử lý mất cân bằng và mô hình phân loại, "
-    "sau đó nhấn **Huấn luyện** để đánh giá hiệu suất mô hình trên tập dữ liệu đã tiền xử lý."
-)
-
-# Select imbalance handling strategy
-imbalance_option = st.selectbox(
-    "Phương pháp xử lý dữ liệu mất cân bằng",
-    options=[
-        "Không xử lý (giữ nguyên)",
-        "Cân bằng mẫu (chọn đều mỗi lớp)",
-        "Oversampling ngẫu nhiên",
-        "Class weighting (trọng số)"
-        ,
-        "SMOTE",
-        "ADASYN",
-        "Back translation"
-    ],
-    index=0,
-)
-
-# Choose preprocessing level
-preprocessing_option = st.radio(
-    "Phương pháp tiền xử lý",
-    options=["Cơ bản", "Nâng cao"],
-    index=0,
-    help=(
-        "Chọn 'Nâng cao' để áp dụng lọc stopwords, lemmatisation/stemming, "
-        "lọc từ hiếm và phát hiện cụm từ."
-    ),
-)
-
-# Load the appropriate dataset based on the imbalance handling strategy and preprocessing option.
-df_train: pd.DataFrame | None = None
-df_test: pd.DataFrame | None = None
-if imbalance_option == "Back translation":
-    # For back translation, we expect pre‑split CSV files containing the augmented
-    # training set and the untouched test set.  These files should reside in the
-    # ``data`` directory at the project root.  Users can adjust the paths as needed.
-    train_csv = os.path.normpath(
-        os.path.join(
-            os.path.dirname(__file__),
-            "..",
-            "..",
-            "..",
-            "data",
-            "arxiv_train_augmented.csv",
-        )
-    )
-    test_csv = os.path.normpath(
-        os.path.join(
-            os.path.dirname(__file__),
-            "..",
-            "..",
-            "..",
-            "data",
-            "arxiv_test_untouched.csv",
-        )
-    )
-    # Load the pre‑split datasets.  Advanced preprocessing is not applied on these
-    # files because they have already been generated externally.  If you wish
-    # to apply additional cleaning, you could call transform_data_advanced here.
-    df_train, df_test = dataset_loader.load_augmented_back_translation(train_csv, test_csv)
-    df = None  # placeholder to signal that pre‑split frames are used
-else:
-    df = load_preprocessed_dataframe(
-        balanced=(imbalance_option == "Cân bằng mẫu (chọn đều mỗi lớp)"),
-        advanced=(preprocessing_option == "Nâng cao"),
-    )
-    df_train = df
-    df_test = None
-
-if (df is not None and df.empty) or (df is None and (df_train is None or df_train.empty)):
-    st.warning("Không thể tải dữ liệu. Hãy kiểm tra đường dẫn đến file hoặc kết nối Internet.")
-else:
-    # UI controls for vectoriser and model selection
-    vectoriser_option = st.selectbox(
-        "Phương pháp mã hóa văn bản",
-        options=[
-            "Bag‑of‑Words (BoW)",
-            "TF‑IDF",
-            "Embeddings (LSA)",
-            "Sentence Embeddings (E5)",
-            "Fusion (TF‑IDF + LSA)"
-        ],
-        index=1,
-    )
-    model_option = st.selectbox(
-        "Thuật toán phân loại",
-        options=[
-            "K‑Nearest Neighbours (KNN)",
-            "Decision Tree",
-            "Naive Bayes",
-            "Logistic Regression",
-            "K‑Means Clustering",
-        ],
-    )
-
-    # Hyperparameter inputs
-    params: dict[str, int | float | bool | None] = {}
-    # KNN hyperparameters
-    if model_option == "K‑Nearest Neighbours (KNN)":
-        params["n_neighbors"] = st.slider(
-            "Số láng giềng (k)", min_value=1, max_value=15, value=5
-        )
-        params["weighted"] = st.checkbox(
-            "Sử dụng trọng số khoảng cách (Weighted KNN)", value=False
-        )
-    # Decision Tree hyperparameters
-    elif model_option == "Decision Tree":
-        params["max_depth"] = st.slider(
-            "Độ sâu tối đa của cây (None = không giới hạn)", min_value=1, max_value=20, value=10
-        )
-        params["min_samples_leaf"] = st.slider(
-            "Số mẫu tối thiểu ở lá", min_value=1, max_value=10, value=1
-        )
-        params["ccp_alpha"] = st.number_input(
-            "Giá trị ccp_alpha (cắt tỉa); 0 = không cắt", min_value=0.0, max_value=0.05, value=0.0, step=0.005
-        )
-    # K‑Means hyperparameters
-    elif model_option == "K‑Means Clustering":
-        params["n_clusters"] = st.slider(
-            "Số cụm (k)", min_value=2, max_value=10, value=5
-        )
-
-    if st.button("Huấn luyện"):
-        # Determine training and testing sets.  If ``df_train`` and ``df_test`` are
-        # provided (Back translation), use them directly; otherwise split ``df``.
-        if df is None and df_train is not None and df_test is not None:
-            X_train_text = df_train["text"]
-            y_train = df_train["label"]
-            X_test_text = df_test["text"]
-            y_test = df_test["label"]
-        else:
-            X_train_text, X_test_text, y_train, y_test = train_test_split(
-                df["text"], df["label"], test_size=0.2, random_state=42, stratify=df["label"]
-            )
-
-        # If random oversampling is selected and not using pre‑split back translation,
-        # oversample the training set prior to vectorisation
-        if imbalance_option == "Oversampling ngẫu nhiên" and not (df is None and df_train is not None):
-            train_df = pd.DataFrame({"text": X_train_text, "label": y_train}).reset_index(drop=True)
-            class_counts = train_df["label"].value_counts()
-            max_count = class_counts.max()
-            balanced_frames = []
-            for label, group in train_df.groupby("label"):
-                if len(group) < max_count:
-                    sampled = resample(
-                        group,
-                        replace=True,
-                        n_samples=max_count,
-                        random_state=42,
-                    )
-                else:
-                    sampled = group
-                balanced_frames.append(sampled)
-            balanced_train_df = (
-                pd.concat(balanced_frames)
-                .sample(frac=1, random_state=42)
-                .reset_index(drop=True)
-            )
-            X_train_text = balanced_train_df["text"]
-            y_train = balanced_train_df["label"]
-
-        # Determine the cache filename for the current configuration.  If a model
-        # has already been trained with the same imbalance handling, vectorisation
-        # method, classification algorithm and hyperparameters, it will be reused.
-        model_file = get_model_filename(
-            imbalance_option, vectoriser_option, model_option, params
-        )
-
-        # Handle the special case of K‑Means clustering separately
-        if model_option == "K‑Means Clustering":
-            # K‑Means is unsupervised; we cluster the entire training set (after balancing if applicable)
-            vectoriser = get_vectoriser(vectoriser_option)
-            if vectoriser is None:
-                st.error(
-                    "Không tìm thấy thư viện `sentence_transformers`. Vui lòng cài đặt\n"
-                    "thư viện này hoặc chọn một phương pháp mã hóa khác."
-                )
-                st.stop()
-            # Fit the vectoriser on all available text (train + test if back translation)
-            if df is not None:
-                texts_for_clustering = df["text"]
-                labels_for_clustering = df["label"]
-            else:
-                # Use concatenated train and test sets
-                texts_for_clustering = pd.concat([df_train["text"], df_test["text"]], ignore_index=True)
-                labels_for_clustering = pd.concat([df_train["label"], df_test["label"]], ignore_index=True)
-            X_all_vec = vectoriser.fit_transform(texts_for_clustering)
-            # Determine number of clusters
-            n_clusters = params.get("n_clusters", 5)
-            kmeans = KMeans(n_clusters=n_clusters, random_state=42)
-            cluster_labels = kmeans.fit_predict(X_all_vec)
-            # Compute clustering metrics if possible
-            silhouette = None
-            db_score = None
-            try:
-                if n_clusters > 1:
-                    silhouette = silhouette_score(X_all_vec, cluster_labels)
-                    db_score = davies_bouldin_score(X_all_vec.toarray() if hasattr(X_all_vec, "toarray") else X_all_vec, cluster_labels)
-            except Exception:
-                pass
-            st.write(f"**Số cụm:** {n_clusters}")
-            if silhouette is not None:
-                st.write(f"**Silhouette Score:** {silhouette:.3f}")
-            if db_score is not None:
-                st.write(f"**Davies–Bouldin Index:** {db_score:.3f}")
-            # Display distribution of clusters and true labels
-            cluster_df = pd.DataFrame({"cluster": cluster_labels, "label": labels_for_clustering})
-            st.subheader("Phân bố nhãn theo cụm")
-            cluster_counts = cluster_df.groupby(["cluster", "label"]).size().unstack(fill_value=0)
-            st.dataframe(cluster_counts)
-            # Save clusterer and vectoriser for potential reuse (optional)
-            joblib.dump({"vectorizer": vectoriser, "model": kmeans}, model_file)
-            st.session_state["vectorizer"] = vectoriser
-            st.session_state["model"] = kmeans
-            # Persist metadata for use on the Live Prediction page.  These entries
-            # allow us to display which model, vectorisation method and imbalance
-            # strategy were used during training.  Without setting these values,
-            # the Live Prediction page cannot provide contextual information.
-            st.session_state["model_name"] = model_option
-            st.session_state["vectoriser_name"] = vectoriser_option
-            st.session_state["imbalance_option"] = imbalance_option
-        else:
-            # Classification pipeline
-            # Attempt to load a cached model and vectoriser
-            if os.path.exists(model_file):
-                saved = joblib.load(model_file)
-                vectoriser = saved["vectorizer"]
-                model = saved["model"]
-                st.success("Đã tải mô hình từ file cache, bỏ qua bước huấn luyện.")
-                X_train_vec = vectoriser.transform(X_train_text)
-                X_test_vec = vectoriser.transform(X_test_text)
-            else:
-                # Select vectoriser
-                vectoriser = get_vectoriser(vectoriser_option)
-                if vectoriser is None:
-                    st.error(
-                        "Không tìm thấy thư viện `sentence_transformers`. Vui lòng cài đặt\n"
-                        "thư viện này hoặc chọn một phương pháp mã hóa khác."
-                    )
-                    st.stop()
-                # Vectorise text
-                X_train_vec, X_test_vec = fit_vectoriser(vectoriser, X_train_text, X_test_text)
-
-                # Apply feature‑space oversampling methods
-                if imbalance_option == "SMOTE":
-                    if SMOTE is None:
-                        st.error(
-                            "Thuật toán SMOTE yêu cầu cài đặt thư viện imbalanced‑learn. "
-                            "Vui lòng cài đặt gói `imbalanced-learn` để sử dụng tính năng này."
-                        )
-                        st.stop()
-                    sm = SMOTE(random_state=42)
-                    X_array = X_train_vec.toarray() if hasattr(X_train_vec, "toarray") else X_train_vec
-                    X_array, y_train = sm.fit_resample(X_array, y_train)
-                    X_train_vec = X_array
-                elif imbalance_option == "ADASYN":
-                    if ADASYN is None:
-                        st.error(
-                            "Thuật toán ADASYN yêu cầu cài đặt thư viện imbalanced‑learn. "
-                            "Vui lòng cài đặt gói `imbalanced-learn` để sử dụng tính năng này."
-                        )
-                        st.stop()
-                    ada = ADASYN(random_state=42)
-                    X_array = X_train_vec.toarray() if hasattr(X_train_vec, "toarray") else X_train_vec
-                    X_array, y_train = ada.fit_resample(X_array, y_train)
-                    X_train_vec = X_array
-
-                # Prepare class/sample weights
-                class_weights: dict[str, float] | str | None = None
-                sample_weights: np.ndarray | None = None
-                if imbalance_option == "Class weighting (trọng số)":
-                    unique_classes = np.unique(y_train)
-                    weights = compute_class_weight(
-                        class_weight="balanced", classes=unique_classes, y=y_train
-                    )
-                    class_weights = {cls: wt for cls, wt in zip(unique_classes, weights)}
-                    sample_weights = np.array([class_weights[label] for label in y_train])
-
-                # Train model
-                model = train_model(
-                    model_option,
-                    X_train_vec,
-                    y_train,
-                    params,
-                    class_weight=class_weights,
-                    sample_weight=sample_weights,
-                )
-
-                # Save model and vectoriser
-                joblib.dump({"vectorizer": vectoriser, "model": model}, model_file)
-                st.info(f"Mô hình và vectoriser đã được lưu ở {model_file}")
-
-            # Evaluate model
-            y_pred, accuracy, report, cm, f1, auc = evaluate_model(model, model_option, X_test_vec, y_test)
-            st.write(f"**Độ chính xác:** {accuracy:.2%}")
-            if f1 is not None:
-                st.write(f"**F1 macro:** {f1:.2f}")
-            if auc is not None:
-                st.write(f"**ROC‑AUC macro:** {auc:.2f}")
-            # Classification report
-            rep_df = pd.DataFrame(report).transpose()
-            st.subheader("Báo cáo phân loại")
-            st.dataframe(
-                rep_df.style.format(
-                    {"precision": "{:.2f}", "recall": "{:.2f}", "f1-score": "{:.2f}", "support": "{:.0f}"}
-                )
-            )
-            # Confusion matrix
-            st.subheader("Confusion Matrix")
-            fig, ax = plt.subplots(figsize=(6, 4))
-            labels_unique = np.unique(list(y_test))
-            sns.heatmap(
-                cm,
-                annot=True,
-                fmt="d",
-                cmap="Blues",
-                xticklabels=labels_unique,
-                yticklabels=labels_unique,
-                cbar=False,
-                ax=ax,
-            )
-            ax.set_xlabel("Predicted Label")
-            ax.set_ylabel("True Label")
-            st.pyplot(fig)
-            # Save objects for live prediction
-            st.session_state["vectorizer"] = vectoriser
-            st.session_state["model"] = model
-            # Persist metadata for use on the Live Prediction page.  This
-            # information is helpful for display and simple explainability.
-            st.session_state["model_name"] = model_option
-            st.session_state["vectoriser_name"] = vectoriser_option
-            st.session_state["imbalance_option"] = imbalance_option
-=======
-import os
-from numpy import ndarray
-from src.modeling.models.classifier.decision_tree_classifier import (
-    DecisionTreeClassifier,
-)
-from src.modeling.models.classifier.gaussian_nb_classifier import GaussianNBClassifier
-from src.modeling.models.classifier.kmeans_classifier import KmeansClassifier
-from src.modeling.models.classifier.knn_classifier import KnnClassifier
-from src.modeling.visualization.plot_metrics import plot_confusion_matrix
-from src.app.states.app_state import get_app_state
-from src.modeling.models.text_encoder.bagofword_text_vectorizer import (
-    BagOfWordTextVectorizer,
-)
-from src.modeling.models.text_encoder.tfidf_text_vectorizer import TfidfTextVectorizer
-from src.modeling.models.text_encoder.wordembedding_encoder import (
-    WordEmbeddingTextVectorizer,
-)
-from src.app.services import dataset_service
-import streamlit as st
-from src.configuration.configuration_manager import ConfigurationManager
-import matplotlib.pyplot as plt
-
-SETTINGS = ConfigurationManager.load()
-app_state = get_app_state()
-
-st.title("Model Experiments")
-# IF we haven't run the sampling we should run it first
-if not app_state.sampling_result:
-    st.warning("Please run the sampling first.")
-    st.stop()
-
-
-# Init vectorizer
-vectorizer_collection = [
-    BagOfWordTextVectorizer(),
-    TfidfTextVectorizer(),
-    WordEmbeddingTextVectorizer(),
-]
-
-# Init classifier
-classifier_collection = [
-    KmeansClassifier(
-        n_clusters=len(app_state.sampling_data_information.toplevel_topics)
-    ),
-    KnnClassifier(n_neighbors=5),
-    DecisionTreeClassifier(),
-    GaussianNBClassifier(),
-]
-
-with st.expander("Sampling Information"):
-    st.write(f"Last updated at: {app_state.sampling_updated_at}")
-    st.write(f"Number of samples: {len(app_state.sampling_result):,}")
-    st.write(
-        f"Number of top-level topics: {len(app_state.sampling_data_information.toplevel_topics):,}"
-    )
-    st.write(f"Number of topics: {len(app_state.sampling_data_information.topics):,}")
-
-    for index, topicname in enumerate(
-        app_state.sampling_data_information.toplevel_topics
-    ):
-        topic_info = app_state.sampling_data_information.toplevel_topics[topicname]
-        st.write(f"[{index + 1}] {topicname}: {topic_info.sample_count} samples")
-
-# Show run button
-if st.button(
-    "Run Experiments", type="primary", use_container_width=True, key="run_experiments"
-):
-    # [1] Preprocess data
-    st.markdown("##### [1] Preprocessing")
-    preprocessed_samples, preprocessed_metadata = dataset_service.transform_data(
-        app_state.sampling_result
-    )
-    st.write("Preprocessing complete.")
-
-    # [2] Run test split
-    st.markdown("##### [2] Train/Test Split")
-    x_train, x_test, y_train, y_test = dataset_service.split_dataset(
-        preprocessed_samples, preprocessed_metadata
-    )
-    st.metric("Training samples", len(x_train))
-    st.metric("Test samples", len(x_test))
-
-    # [3] Vectorize dataset
-    st.markdown("##### [3] Vectorization")
-    vector_results: dict[str, dict[str, ndarray]] = (
-        {}
-    )  # {vectorizer_name: {split_name: ndarray}}
-    for vectorizer in vectorizer_collection:
-        vectorizer_name = vectorizer.__class__.__name__
-        vector_results[vectorizer_name] = {}
-        with st.spinner(f"Running {vectorizer_name}..."):
-            # X Train
-            vector_results[vectorizer_name]["x_train"] = vectorizer.fit_transform(
-                x_train
-            )
-            st.write(
-                f"Shape of {vectorizer_name} (X Train): {vector_results[vectorizer_name]['x_train'].shape}"
-            )
-
-            # X Test
-            vector_results[vectorizer_name]["x_test"] = vectorizer.transform(x_test)
-            st.write(
-                f"Shape of {vectorizer_name} (X Test): {vector_results[vectorizer_name]['x_test'].shape}"
-            )
-
-    # [4] Train Models
-    st.markdown("##### [4] Train Models")
-
-    cm_figures: list[plt.Figure] = []
-    for classifier in classifier_collection:
-        classifier_name = classifier.__class__.__name__
-        st.markdown(f"###### {classifier_name}...")
-        for vectorizer in vectorizer_collection:
-            vectorizer_name = vectorizer.__class__.__name__
-            report_dir = (
-                f"{SETTINGS.data.experiments_dir}/{classifier_name}_{vectorizer_name}"
-            )
-            os.makedirs(report_dir, exist_ok=True)
-
-            y_pred, accuracy, train_report = classifier.train_test(
-                vector_results[vectorizer_name]["x_train"],
-                y_train,
-                vector_results[vectorizer_name]["x_test"],
-                y_test,
-                preprocessed_metadata,
-            )
-
-            st.write(
-                f"Accuracy for {classifier_name} with {vectorizer_name}:  {accuracy:.4f}"
-            )
-            fig = plot_confusion_matrix(
-                y_test,
-                y_pred,
-                preprocessed_metadata.sorted_labels,
-                f"{classifier_name} Confusion Matrix ({vectorizer_name})",
-                save_path=f"{report_dir}/confusion_matrix.png",
-            )
-            cm_figures.append(fig)
-
-    num_columns = 3 if len(cm_figures) >= 3 else len(cm_figures)
-    columns = st.columns(num_columns)
-    for idx, fig in enumerate(cm_figures):
-        with columns[idx % num_columns]:
-            st.pyplot(fig)
->>>>>>> fcd89584
+st.write("Welcome to the Model Experiments Page!")