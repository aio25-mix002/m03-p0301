--- conflicted
+++ resolved
@@ -148,45 +148,6 @@
         Logger.info(f"Text: {sample.text}")
         Logger.info(f"{'#' * 20}\n")
 
-    return preprocessed_samples
-
-
-def transform_data(data: list[dict]) -> tuple[list[DatasetItem], DatasetMetadata]:
-    # Preprocess data
-    preprocessed_samples = _preprocess_sample(data)
-
-    # Generate metadata
-    labels = set([s.label for s in preprocessed_samples])
-
-    # Sort and print unique labels
-    sorted_labels = sorted(labels)
-
-    preprocessed_metadata = DatasetMetadata(
-        sorted_labels=sorted_labels,
-        label_to_id={label: i for i, label in enumerate(sorted_labels)},
-        id_to_label={i: label for i, label in enumerate(sorted_labels)},
-    )
-
-    return preprocessed_samples, preprocessed_metadata
-
-
-def split_dataset(
-    dataset: list[DatasetItem], data_metadata: DatasetMetadata
-) -> tuple[list[DatasetItem], list[DatasetItem], list[int], list[int]]:
-    x_full = [sample.text for sample in dataset]
-    y_full = [data_metadata.label_to_id[sample.label] for sample in dataset]
-
-    x_train, x_test, y_train, y_test = train_test_split(
-        x_full,
-        y_full,
-        test_size=SETTINGS.train.test_size,
-        random_state=SETTINGS.random_state,
-        stratify=y_full,
-    )
-    Logger.info(f"Training samples: {len(x_train)}")
-    Logger.info(f"Test samples: {len(x_test)}")
-
-<<<<<<< HEAD
     return preprocessed_samples
 
 
@@ -355,6 +316,41 @@
         Logger.info("#" * 20 + "\n")
 
     return processed_samples
-=======
-    return x_train, x_test, y_train, y_test
->>>>>>> fcd89584
+
+
+def transform_data(data: list[dict]) -> tuple[list[DatasetItem], DatasetMetadata]:
+    # Preprocess data
+    preprocessed_samples = _preprocess_sample(data)
+
+    # Generate metadata
+    labels = set([s.label for s in preprocessed_samples])
+
+    # Sort and print unique labels
+    sorted_labels = sorted(labels)
+
+    preprocessed_metadata = DatasetMetadata(
+        sorted_labels=sorted_labels,
+        label_to_id={label: i for i, label in enumerate(sorted_labels)},
+        id_to_label={i: label for i, label in enumerate(sorted_labels)},
+    )
+
+    return preprocessed_samples, preprocessed_metadata
+
+
+def split_dataset(
+    dataset: list[DatasetItem], data_metadata: DatasetMetadata
+) -> tuple[list[DatasetItem], list[DatasetItem], list[int], list[int]]:
+    x_full = [sample.text for sample in dataset]
+    y_full = [data_metadata.label_to_id[sample.label] for sample in dataset]
+
+    x_train, x_test, y_train, y_test = train_test_split(
+        x_full,
+        y_full,
+        test_size=SETTINGS.train.test_size,
+        random_state=SETTINGS.random_state,
+        stratify=y_full,
+    )
+    Logger.info(f"Training samples: {len(x_train)}")
+    Logger.info(f"Test samples: {len(x_test)}")
+
+    return x_train, x_test, y_train, y_test